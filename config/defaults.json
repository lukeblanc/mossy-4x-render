--- conflicted
+++ resolved
@@ -14,14 +14,10 @@
   "min_atr": 0.00005,
   "instruments": [
     "EUR_USD",
-<<<<<<< HEAD
-    "NZD_USD"
-=======
     "AUD_USD",
     "GBP_USD",
     "USD_JPY",
     "XAU_USD"
->>>>>>> 27b91e25
   ],
   "max_open_trades": 1,
   "risk_per_trade": 0.0025,
