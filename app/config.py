import os
from pydantic_settings import BaseSettings


class Settings(BaseSettings):
    OANDA_API_KEY: str = os.getenv("OANDA_API_KEY", "")
    ACCOUNT_ID: str = os.getenv("ACCOUNT_ID", "")
    BASE_URL: str = os.getenv(
        "BASE_URL", "https://api-fxpractice.oanda.com/v3"
    )

    MAX_RISK_PER_TRADE: float = float(
        os.getenv("MAX_RISK_PER_TRADE", "0.02")
    )
<<<<<<< HEAD
    MODE: str = os.getenv("MODE", "demo")
=======
>>>>>>> b27a58ef


settings = Settings()<|MERGE_RESOLUTION|>--- conflicted
+++ resolved
@@ -12,10 +12,6 @@
     MAX_RISK_PER_TRADE: float = float(
         os.getenv("MAX_RISK_PER_TRADE", "0.02")
     )
-<<<<<<< HEAD
-    MODE: str = os.getenv("MODE", "demo")
-=======
->>>>>>> b27a58ef
 
 
 settings = Settings()