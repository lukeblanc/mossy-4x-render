--- conflicted
+++ resolved
@@ -1,13 +1,6 @@
-<<<<<<< HEAD
-from typing import Optional
-
-from pydantic import Field
-from pydantic_settings import BaseSettings, SettingsConfigDict
-=======
 import os
 from pydantic_settings import BaseSettings
 
->>>>>>> b27a58ef
 
 class Settings(BaseSettings):
     OANDA_API_KEY: str = os.getenv("OANDA_API_KEY", "")
@@ -16,67 +9,8 @@
         "BASE_URL", "https://api-fxpractice.oanda.com/v3"
     )
 
-<<<<<<< HEAD
-class Settings(BaseSettings):
-    """Configuration for the Mossy 4X trading bot."""
-
-    # Core runtime configuration
-    MODE: str = Field("demo", description="Run mode for the bot: demo or live")
-    TZ: str = Field("Australia/Perth", description="Local timezone for logging")
-    HEARTBEAT_SECONDS: int = Field(30, description="Heartbeat interval in seconds")
-    DECISION_SECONDS: int = Field(60, description="Decision engine interval in seconds")
-
-    # Health / alerts
-    MAX_SILENCE_SECONDS: int = Field(180, description="Alert threshold for missing heartbeats")
-    ERROR_BURST_THRESHOLD: int = Field(3, description="Number of consecutive errors before alerting")
-    ALERT_EMAIL: Optional[str] = Field(default=None, description="Destination email for alerts")
-    SMTP_HOST: Optional[str] = Field(default=None, description="SMTP host for alert emails")
-    SMTP_PORT: int = Field(587, description="SMTP port for alert emails")
-    SMTP_USER: Optional[str] = Field(default=None, description="SMTP username")
-    SMTP_PASS: Optional[str] = Field(default=None, description="SMTP password")
-
-    # Trading configuration
-    OANDA_API_KEY: Optional[str] = Field(default=None, description="OANDA API key")
-    OANDA_ACCOUNT_ID: Optional[str] = Field(default=None, description="OANDA account identifier")
-    INSTRUMENT: str = Field("EUR_USD", description="Default trading instrument")
-    ORDER_SIZE: float = Field(1000.0, description="Default trade size")
-
-    # Strategy parameters
-    STRAT_EMA_FAST: int = Field(10, description="Fast EMA length")
-    STRAT_EMA_SLOW: int = Field(20, description="Slow EMA length")
-    STRAT_RSI_LEN: int = Field(14, description="RSI length")
-    STRAT_RSI_BUY: int = Field(55, description="RSI threshold for buy signals")
-    STRAT_RSI_SELL: int = Field(45, description="RSI threshold for sell signals")
-    STRAT_TIMEFRAME: str = Field("M5", description="Primary strategy timeframe")
-    STRAT_COOLDOWN_BARS: int = Field(2, description="Bars to wait before emitting a new signal")
-    ATR_LEN: int = Field(14, description="ATR lookback for volatility checks")
-
-    # Additional rule variables
-    MAX_RISK_PER_TRADE: float = Field(0.02, description="Maximum risk per trade as a fraction of equity")
-    DAILY_LOSS_CAP: float = Field(0.05, description="Daily loss cap as a fraction of equity")
-    DRAWDOWN_CAP: float = Field(0.10, description="Maximum drawdown before pausing trading")
-    NEWS_GUARD_MINUTES: int = Field(60, description="Minutes to avoid trading around news events")
-    EXIT_LOGIC: str = Field("chandelier", description="Exit logic identifier")
-    MAX_OPEN_TRADES: int = Field(3, description="Maximum number of open trades")
-    ADX_FILTER: int = Field(25, description="Minimum ADX value to enable trades")
-    MTF_ALIGN: bool = Field(True, description="Require multi-timeframe alignment")
-    RULES_VERSION: str = Field("V1.6", description="Strategy rules version identifier")
-
-    MIN_ATR: float = Field(0.00005, description="Minimum ATR required for trades")
-
-    # Risk management
-    RISK_PCT: float = Field(0.01, description="Fraction of capital risked per trade")
-    SL_R: float = Field(1.0, description="Stop-loss multiple of risk")
-    TP_R: float = Field(1.5, description="Take-profit multiple of risk")
-    MAX_DD_DAY: float = Field(0.05, description="Maximum daily drawdown")
-
-    model_config = SettingsConfigDict(
-        env_file=".env",
-        extra="ignore",
-=======
     MAX_RISK_PER_TRADE: float = float(
         os.getenv("MAX_RISK_PER_TRADE", "0.02")
->>>>>>> b27a58ef
     )
 
 
