import os
from pydantic_settings import BaseSettings


class Settings(BaseSettings):
<<<<<<< HEAD
    """
    Global configuration settings for the Mossy 4X bot.
    Reads environment variables, provides sane defaults.
    """

    # OANDA API configuration
    OANDA_API_KEY: str = os.getenv("OANDA_API_KEY", "")
    ACCOUNT_ID: str = os.getenv("ACCOUNT_ID", "")
    BASE_URL: str = os.getenv(
        "BASE_URL", "https://api-fxpractice.oanda.com/v3"
    )

    # Trading parameters
    MAX_RISK_PER_TRADE: float = float(os.getenv("MAX_RISK_PER_TRADE", "0.02"))

    # Run mode: "demo" or "live"
    MODE: str = os.getenv("MODE", "demo")

    class Config:
        env_file = ".env"
        case_sensitive = False
=======
    OANDA_API_KEY: str = os.getenv("OANDA_API_KEY", "")
    ACCOUNT_ID: str = os.getenv("ACCOUNT_ID", "")
    BASE_URL: str = os.getenv(
        "BASE_URL", "https://api-fxpractice.oanda.com/v3"
    )

    MAX_RISK_PER_TRADE: float = float(
        os.getenv("MAX_RISK_PER_TRADE", "0.02")
    )
>>>>>>> b27a58ef


settings = Settings()<|MERGE_RESOLUTION|>--- conflicted
+++ resolved
@@ -3,29 +3,6 @@
 
 
 class Settings(BaseSettings):
-<<<<<<< HEAD
-    """
-    Global configuration settings for the Mossy 4X bot.
-    Reads environment variables, provides sane defaults.
-    """
-
-    # OANDA API configuration
-    OANDA_API_KEY: str = os.getenv("OANDA_API_KEY", "")
-    ACCOUNT_ID: str = os.getenv("ACCOUNT_ID", "")
-    BASE_URL: str = os.getenv(
-        "BASE_URL", "https://api-fxpractice.oanda.com/v3"
-    )
-
-    # Trading parameters
-    MAX_RISK_PER_TRADE: float = float(os.getenv("MAX_RISK_PER_TRADE", "0.02"))
-
-    # Run mode: "demo" or "live"
-    MODE: str = os.getenv("MODE", "demo")
-
-    class Config:
-        env_file = ".env"
-        case_sensitive = False
-=======
     OANDA_API_KEY: str = os.getenv("OANDA_API_KEY", "")
     ACCOUNT_ID: str = os.getenv("ACCOUNT_ID", "")
     BASE_URL: str = os.getenv(
@@ -35,7 +12,8 @@
     MAX_RISK_PER_TRADE: float = float(
         os.getenv("MAX_RISK_PER_TRADE", "0.02")
     )
->>>>>>> b27a58ef
 
+    # Trading parameters
+    MAX_RISK_PER_TRADE: float = float(os.getenv("MAX_RISK_PER_TRADE", "0.02"))
 
 settings = Settings()