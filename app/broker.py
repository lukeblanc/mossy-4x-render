from __future__ import annotations

import httpx

from app.config import settings

PRACTICE = "https://api-fxpractice.oanda.com"
LIVE = "https://api-fxtrade.oanda.com"

class Broker:
    def __init__(self):
        self.mode = (settings.MODE or "demo").lower()
        self.account = settings.OANDA_ACCOUNT_ID
        self.key = settings.OANDA_API_KEY
        if self.mode == "demo":
            self.base_url = PRACTICE
        elif self.mode == "live":
            self.base_url = LIVE
        else:
            self.base_url = PRACTICE
        self._headers = {"Authorization": f"Bearer {self.key}"} if self.key else {}

    def _client(self) -> httpx.Client:
        return httpx.Client(base_url=self.base_url, headers=self._headers, timeout=15.0)

    def connectivity_check(self) -> dict:
        """Log a quick read-only call to prove creds (demo or live)."""
        if not (self.key and self.account):
            print("[OANDA] No credentials set; skipping connectivity check.")
            return {"ok": False, "reason": "no-creds"}
        try:
            with self._client() as client:
                resp = client.get(f"/v3/accounts/{self.account}/summary")
                if resp.status_code == 200:
                    data = resp.json().get("account", {})
                    balance = data.get("balance")
                    currency = data.get("currency")
                    print(
                        f"[OANDA] Connected ok. Balance={balance} {currency} (mode={self.mode})",
                        flush=True,
                    )
                    return {"ok": True, "balance": balance, "currency": currency}
                print(
                    f"[OANDA] Connectivity error {resp.status_code}: {resp.text}",
                    flush=True,
                )
                return {"ok": False, "status": resp.status_code, "text": resp.text}
        except Exception as exc:
            print(f"[OANDA] Connectivity exception: {exc}", flush=True)
            return {"ok": False, "error": str(exc)}

    def place_order(self, instrument: str, signal: str, units: float) -> dict:
        side = signal.upper()
        if side not in ("BUY", "SELL"):
            print(f"[BROKER] Ignoring unknown signal: {signal}", flush=True)
            return {"status": "IGNORED", "reason": "unknown-signal"}

        if self.mode == "simulation":
            print(
                f"[BROKER] {self.mode.upper()} SIMULATED {side} order for {instrument} size={units}",
                flush=True,
            )
            return {"status": "SIMULATED"}

        if not (self.key and self.account):
            print(
                f"[BROKER] {self.mode.upper()} order failed: missing credentials.",
                flush=True,
            )
            return {"status": "ERROR", "reason": "missing-creds"}

        trade_units = int(units if side == "BUY" else -units)
        payload = {
            "order": {
                "type": "MARKET",
                "instrument": instrument,
                "units": str(trade_units),
            }
        }

        try:
            with self._client() as client:
                resp = client.post(f"/v3/accounts/{self.account}/orders", json=payload)
                if resp.status_code in (200, 201):
                    data = resp.json()
                    if self.mode == "demo":
                        order_id = (
                            data.get("orderCreateTransaction", {}).get("id")
                            or data.get("orderFillTransaction", {}).get("id")
                            or data.get("lastTransactionID")
                        )
<<<<<<< HEAD
                        print(
                            f"[OANDA] DEMO ORDER SENT id={order_id} instrument={instrument}",
                            flush=True,
                        )
=======
                        print(f"[OANDA] DEMO ORDER SENT id={order_id}", flush=True)
>>>>>>> 923f892b
                    else:
                        print(
                            f"[BROKER] LIVE {side} sent order for {instrument} size={units} resp={resp.status_code}",
                            flush=True,
                        )
                    return {"status": "SENT", "response": data}
                if self.mode == "demo":
                    print(f"[OANDA] DEMO ORDER FAILED {resp.text}", flush=True)
                else:
                    print(
                        f"[BROKER] LIVE order error {resp.status_code}: {resp.text}",
                        flush=True,
                    )
                return {"status": "ERROR", "code": resp.status_code, "text": resp.text}
        except Exception as exc:
            if self.mode == "demo":
                print(f"[OANDA] DEMO ORDER FAILED {exc}", flush=True)
            else:
                print(f"[BROKER] LIVE order exception: {exc}", flush=True)
            return {"status": "ERROR", "error": str(exc)}

    def list_open_trades(self) -> list:
        """Return currently open trades for the configured account."""
        if self.mode == "simulation" or not (self.key and self.account):
            return []
        try:
            with self._client() as client:
                resp = client.get(f"/v3/accounts/{self.account}/openTrades")
                if resp.status_code == 200:
                    data = resp.json()
                    return data.get("trades", [])
                print(
                    f"[OANDA] Failed to read open trades status={resp.status_code} body={resp.text}",
                    flush=True,
                )
        except Exception as exc:
            print(f"[OANDA] Exception fetching open trades: {exc}", flush=True)
        return []<|MERGE_RESOLUTION|>--- conflicted
+++ resolved
@@ -89,14 +89,7 @@
                             or data.get("orderFillTransaction", {}).get("id")
                             or data.get("lastTransactionID")
                         )
-<<<<<<< HEAD
-                        print(
-                            f"[OANDA] DEMO ORDER SENT id={order_id} instrument={instrument}",
-                            flush=True,
-                        )
-=======
                         print(f"[OANDA] DEMO ORDER SENT id={order_id}", flush=True)
->>>>>>> 923f892b
                     else:
                         print(
                             f"[BROKER] LIVE {side} sent order for {instrument} size={units} resp={resp.status_code}",
