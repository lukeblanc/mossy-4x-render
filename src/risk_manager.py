from __future__ import annotations

import json
import os
from dataclasses import dataclass, field
from datetime import datetime, timedelta, timezone
from pathlib import Path
from typing import Callable, Dict, Optional, Tuple

from zoneinfo import ZoneInfo

AWST = ZoneInfo("Australia/Perth")

DEFAULT_ATR_STOP_MULT = 1.8


def _state_path() -> Path:
    root = os.getenv("MOSSY_STATE_PATH")
    base = Path(root) if root else Path("state")
    base.mkdir(parents=True, exist_ok=True)
    return base / "risk_state.json"


def _iso(dt: Optional[datetime]) -> Optional[str]:
    return dt.isoformat() if dt else None


def _from_iso(value: Optional[str]) -> Optional[datetime]:
    if not value:
        return None
    try:
        return datetime.fromisoformat(value)
    except ValueError:
        return None


def _sanitize_equity(equity: Optional[float]) -> Optional[float]:
    if equity is None:
        return None
    try:
        value = float(equity)
    except (TypeError, ValueError):
        return None
    if value <= 0.0:
        return None
    return value


@dataclass
class RiskState:
    day_id: Optional[str] = None
    week_id: Optional[str] = None
    day_start_equity: Optional[float] = None
    week_start_equity: Optional[float] = None
    daily_realized_pl: float = 0.0
    weekly_realized_pl: float = 0.0
    last_entry_ts_utc: Optional[datetime] = None
    has_hit_weekly_target: bool = False
    live_halted_on_equity_floor: bool = False

    def to_dict(self) -> Dict:
        return {
            "day_id": self.day_id,
            "week_id": self.week_id,
            "day_start_equity": self.day_start_equity,
            "week_start_equity": self.week_start_equity,
            "daily_realized_pl": self.daily_realized_pl,
            "weekly_realized_pl": self.weekly_realized_pl,
            "last_entry_ts_utc": _iso(self.last_entry_ts_utc),
            "has_hit_weekly_target": self.has_hit_weekly_target,
            "live_halted_on_equity_floor": self.live_halted_on_equity_floor,
        }

    @classmethod
    def from_dict(cls, data: Dict) -> "RiskState":
        return cls(
            day_id=data.get("day_id"),
            week_id=data.get("week_id"),
            day_start_equity=data.get("day_start_equity"),
            week_start_equity=data.get("week_start_equity"),
            daily_realized_pl=float(data.get("daily_realized_pl", 0.0)),
            weekly_realized_pl=float(data.get("weekly_realized_pl", 0.0)),
            last_entry_ts_utc=_from_iso(data.get("last_entry_ts_utc")),
            has_hit_weekly_target=bool(data.get("has_hit_weekly_target", False)),
            live_halted_on_equity_floor=bool(
                data.get("live_halted_on_equity_floor", False)
            ),
        )


def _parse_time(value: Optional[str]) -> Optional[Tuple[int, int]]:
    if not value:
        return None
    try:
        hours, minutes = value.split(":", 1)
        return int(hours), int(minutes)
    except ValueError:
        return None


@dataclass
class RiskManager:
    config: Dict
    mode: str = "paper"
    state: RiskState = field(default_factory=RiskState)

    def __post_init__(self) -> None:
        self.mode = (self.mode or "paper").lower()
        self._state_file = _state_path()
        self._load_state()
        self.weekly_profit_target = float(
            self.config.get("weekly_profit_target", 250.0)
        )
        self.no_giveback_below_target = bool(
            self.config.get("no_giveback_below_target", True)
        )
        self.allow_trading_above_target = bool(
            self.config.get("allow_trading_above_target", True)
        )
        self.equity_floor = float(self.config.get("equity_floor", 1000.0))
        self.risk_per_trade_pct = float(
            self.config.get("risk_per_trade_pct", 0.0025)
        )
        self.max_concurrent_positions = int(
            self.config.get("max_concurrent_positions", 1)
        )
        self.cooldown_minutes = int(self.config.get("cooldown_minutes", 45))
        self.daily_loss_cap_pct = float(
            self.config.get("daily_loss_cap_pct", 0.01)
        )
        self.weekly_loss_cap_pct = float(
            self.config.get("weekly_loss_cap_pct", 0.03)
        )
<<<<<<< HEAD

        configured_atr_mult = self.config.get("atr_stop_mult")
        if configured_atr_mult is None:
            atr_mult = DEFAULT_ATR_STOP_MULT
        else:
            try:
                atr_mult = float(configured_atr_mult)
            except (TypeError, ValueError):
                atr_mult = DEFAULT_ATR_STOP_MULT
        if atr_mult <= 0.0:
            atr_mult = DEFAULT_ATR_STOP_MULT
        self.atr_stop_mult = min(atr_mult, DEFAULT_ATR_STOP_MULT)
=======
        self.atr_stop_mult = float(self.config.get("atr_stop_mult", 1.8))
>>>>>>> 2424c3e2
        self.spread_pips_limit: Dict[str, float] = dict(
            self.config.get("spread_pips_limit", {}) or {}
        )
        self.default_spread_limit = self.config.get("default_spread_pips_limit")
        self.rollover_quiet = self.config.get("rollover_quiet_awst", {}) or {}
        self.rollover_start = _parse_time(self.rollover_quiet.get("start"))
        self.rollover_end = _parse_time(self.rollover_quiet.get("end"))

    # ------------------------------------------------------------------
    # Persistence helpers
    # ------------------------------------------------------------------
    def _load_state(self) -> None:
        if not self._state_file.exists():
            return
        try:
            with self._state_file.open("r", encoding="utf-8") as handle:
                payload = json.load(handle)
        except Exception:
            return
        self.state = RiskState.from_dict(payload)

    def _save_state(self) -> None:
        payload = self.state.to_dict()
        try:
            with self._state_file.open("w", encoding="utf-8") as handle:
                json.dump(payload, handle, indent=2, sort_keys=True)
        except Exception:
            pass

    # ------------------------------------------------------------------
    # Public API
    # ------------------------------------------------------------------
    def enforce_equity_floor(
        self,
        now_utc: datetime,
        equity: float,
        close_all_cb: Callable[[], None],
    ) -> None:
        self._rollover(now_utc, equity)
        if self.mode != "live":
            if self.state.live_halted_on_equity_floor:
                self.state.live_halted_on_equity_floor = False
                self._save_state()
            return

        if equity <= self.equity_floor:
            if not self.state.live_halted_on_equity_floor:
                try:
                    close_all_cb()
                except Exception:
                    pass
                self.state.live_halted_on_equity_floor = True
                self._save_state()
            return

        if self.state.live_halted_on_equity_floor and equity > self.equity_floor:
            self.state.live_halted_on_equity_floor = False
            self._save_state()

    def should_open(
        self,
        now_utc: datetime,
        equity: float,
        open_positions: list,
        instrument: str,
        spread_pips: Optional[float],
    ) -> Tuple[bool, str]:
        self._rollover(now_utc, equity)

        if self.mode == "live":
            if equity <= self.equity_floor:
                return False, "equity-floor"
            if self.state.live_halted_on_equity_floor:
                if equity > self.equity_floor:
                    self.state.live_halted_on_equity_floor = False
                    self._save_state()
                else:
                    return False, "equity-floor"

        if self.weekly_profit_target > 0:
            if self.state.weekly_realized_pl >= self.weekly_profit_target:
                if not self.state.has_hit_weekly_target:
                    self.state.has_hit_weekly_target = True
                    self._save_state()
            if self.state.has_hit_weekly_target:
                if (
                    self.no_giveback_below_target
                    and self.state.weekly_realized_pl < self.weekly_profit_target
                ):
                    return False, "weekly-target-locked"
                if not self.allow_trading_above_target:
                    return False, "weekly-target-reached"

        if self._breached_daily_loss(equity):
            return False, "daily-loss-cap"

        if self._breached_weekly_loss(equity):
            return False, "weekly-loss-cap"

        if self.max_concurrent_positions > 0 and len(open_positions) >= self.max_concurrent_positions:
            return False, "max-positions"

        if self.cooldown_minutes > 0 and self.state.last_entry_ts_utc:
            delta = now_utc - self.state.last_entry_ts_utc
            if delta < timedelta(minutes=self.cooldown_minutes):
                return False, "cooldown"

        if self._in_rollover_window(now_utc):
            return False, "rollover-window"

        spread_limit = self._spread_limit_for(instrument)
        if spread_limit is not None and spread_pips is not None:
            if spread_pips > spread_limit:
                return False, "spread-too-wide"

        return True, "ok"

    def sl_distance_from_atr(self, atr_price_units: Optional[float]) -> float:
        if atr_price_units is None or atr_price_units <= 0:
            return 0.0
        return max(0.0, atr_price_units * self.atr_stop_mult)

    def register_entry(self, now_utc: datetime) -> None:
        self.state.last_entry_ts_utc = now_utc
        self._save_state()

    def register_exit(self, realized_pl: float) -> None:
        self.state.daily_realized_pl += float(realized_pl)
        self.state.weekly_realized_pl += float(realized_pl)
        self._save_state()

    # ------------------------------------------------------------------
    # Internals
    # ------------------------------------------------------------------
    def _rollover(self, now_utc: datetime, equity: float) -> None:
        awst_now = now_utc.astimezone(AWST)
        day_id = awst_now.strftime("%Y-%m-%d")
        iso_cal = awst_now.isocalendar()
        week_id = f"{iso_cal.year}-W{iso_cal.week:02d}"
        changed = False
        valid_equity = _sanitize_equity(equity)

        if valid_equity is None:
            if self.state.day_id != day_id:
                self.state.day_id = day_id
                self.state.day_start_equity = None
                changed = True

            if self.state.week_id != week_id:
                self.state.week_id = week_id
                self.state.week_start_equity = None
                self.state.has_hit_weekly_target = False
                self.state.live_halted_on_equity_floor = False
                changed = True

            if changed:
                self._save_state()
            return

        if self.state.day_id != day_id:
            self.state.day_id = day_id
            self.state.day_start_equity = valid_equity
            self.state.daily_realized_pl = 0.0
            changed = True

        if self.state.week_id != week_id:
            self.state.week_id = week_id
            self.state.week_start_equity = valid_equity
            self.state.weekly_realized_pl = 0.0
            self.state.has_hit_weekly_target = False
            self.state.live_halted_on_equity_floor = False
            changed = True

        if self.state.day_start_equity is None and valid_equity is not None:
            self.state.day_start_equity = valid_equity
            if self.state.day_id == day_id:
                self.state.daily_realized_pl = 0.0
            changed = True

        if self.state.week_start_equity is None and valid_equity is not None:
            self.state.week_start_equity = valid_equity
            if self.state.week_id == week_id:
                self.state.weekly_realized_pl = 0.0
            changed = True

        if changed:
            self._save_state()

    def _breached_daily_loss(self, equity: float) -> bool:
        if self.daily_loss_cap_pct <= 0:
            return False
        if self.state.day_start_equity is None:
            return False
        drawdown = self.state.day_start_equity - equity
        return drawdown >= self.state.day_start_equity * self.daily_loss_cap_pct

    def _breached_weekly_loss(self, equity: float) -> bool:
        if self.weekly_loss_cap_pct <= 0:
            return False
        if self.state.week_start_equity is None:
            return False
        drawdown = self.state.week_start_equity - equity
        return drawdown >= self.state.week_start_equity * self.weekly_loss_cap_pct

    def _in_rollover_window(self, now_utc: datetime) -> bool:
        if not self.rollover_start or not self.rollover_end:
            return False
        awst_now = now_utc.astimezone(AWST)
        start_h, start_m = self.rollover_start
        end_h, end_m = self.rollover_end
        start = awst_now.replace(hour=start_h, minute=start_m, second=0, microsecond=0)
        end = awst_now.replace(hour=end_h, minute=end_m, second=0, microsecond=0)
        if end < start:
            end += timedelta(days=1)
            if awst_now < start:
                awst_now += timedelta(days=1)
        return start <= awst_now < end

    def _spread_limit_for(self, instrument: str) -> Optional[float]:
        if instrument in self.spread_pips_limit:
            return float(self.spread_pips_limit[instrument])
        if self.default_spread_limit is None:
            return None
        try:
            return float(self.default_spread_limit)
        except (TypeError, ValueError):
            return None
<|MERGE_RESOLUTION|>--- conflicted
+++ resolved
@@ -131,22 +131,7 @@
         self.weekly_loss_cap_pct = float(
             self.config.get("weekly_loss_cap_pct", 0.03)
         )
-<<<<<<< HEAD
-
-        configured_atr_mult = self.config.get("atr_stop_mult")
-        if configured_atr_mult is None:
-            atr_mult = DEFAULT_ATR_STOP_MULT
-        else:
-            try:
-                atr_mult = float(configured_atr_mult)
-            except (TypeError, ValueError):
-                atr_mult = DEFAULT_ATR_STOP_MULT
-        if atr_mult <= 0.0:
-            atr_mult = DEFAULT_ATR_STOP_MULT
-        self.atr_stop_mult = min(atr_mult, DEFAULT_ATR_STOP_MULT)
-=======
         self.atr_stop_mult = float(self.config.get("atr_stop_mult", 1.8))
->>>>>>> 2424c3e2
         self.spread_pips_limit: Dict[str, float] = dict(
             self.config.get("spread_pips_limit", {}) or {}
         )
