"""Profit-protection logic for trailing unrealized gains."""
from __future__ import annotations

import json
from dataclasses import dataclass
from datetime import datetime, timedelta, timezone
from typing import Dict, Iterable, List, Optional, Protocol


ARM_AT_CCY = 0.75
GIVEBACK_CCY = 0.50


@dataclass
class TrailingState:
    max_profit_ccy: Optional[float] = None
    armed: bool = False
    last_update: Optional[datetime] = None
    open_time: Optional[datetime] = None


class BrokerLike(Protocol):
    def get_unrealized_profit(self, instrument: str) -> Optional[float]:
        ...

    def close_position(self, instrument: str) -> Dict:
        ...

    def close_trade(self, trade_id: str, instrument: Optional[str] = None) -> Dict:
        ...

    def current_spread(self, instrument: str) -> Optional[float]:
        ...

    def _pip_size(self, instrument: str) -> float:
        ...


class ProfitProtection:
    """Maintain per-trade high-water marks and apply trailing exits."""

    def __init__(
        self,
        broker: BrokerLike,
        trigger: float = ARM_AT_CCY,
        trail: float = GIVEBACK_CCY,
        *,
        arm_pips: float = 0.0,
        giveback_pips: float = 0.0,
        arm_ccy: Optional[float] = None,
        giveback_ccy: Optional[float] = None,
        arm_usd: Optional[float] = None,
        giveback_usd: Optional[float] = None,
        use_pips: bool = False,
        be_arm_pips: float = 0.0,
        be_offset_pips: float = 0.0,
        min_check_interval_sec: float = 0.0,
        aggressive: bool = False,
        aggressive_max_hold_minutes: float = 45.0,
        aggressive_max_loss_ccy: float = 5.0,
        aggressive_max_loss_atr_mult: float = 1.2,
        time_stop_minutes: float = 90.0,
        time_stop_min_pips: float = 2.0,
        time_stop_xau_atr_mult: float = 0.35,
    ) -> None:
        self.broker = broker
        self.arm_pips = float(arm_pips)
        self.giveback_pips = float(giveback_pips)
        arm_value = arm_ccy if arm_ccy is not None else arm_usd
        giveback_value = giveback_ccy if giveback_ccy is not None else giveback_usd
        self.arm_ccy = float(arm_value if arm_value is not None else trigger)
        self.giveback_ccy = float(giveback_value if giveback_value is not None else trail)
        # Maintain legacy attribute names for compatibility with existing callers/tests.
        self.arm_usd = self.arm_ccy
        self.giveback_usd = self.giveback_ccy
        # Preserve legacy attributes for backwards compatibility/tests
        self.trigger = self.arm_ccy
        self.trail = self.giveback_ccy
        # Pip trailing is disabled; retain flag for compatibility only
        self.use_pips = False
        self.be_arm_pips = float(be_arm_pips)
        self.be_offset_pips = float(be_offset_pips)
        self.min_check_interval_sec = float(min_check_interval_sec)
        self.aggressive = aggressive
        self.aggressive_max_hold_minutes = float(aggressive_max_hold_minutes)
        self.aggressive_max_loss_ccy = float(aggressive_max_loss_ccy)
        self.aggressive_max_loss_atr_mult = float(aggressive_max_loss_atr_mult)
        self.time_stop_minutes = float(time_stop_minutes)
        self.time_stop_min_pips = float(time_stop_min_pips)
        self.time_stop_xau_atr_mult = float(time_stop_xau_atr_mult)
        self._state: Dict[str, TrailingState] = {}
        self._locally_closed: set[str] = set()

    def snapshot(self) -> Dict[str, TrailingState]:
        """Return a shallow copy of the current per-trade trailing state (test helper)."""
        return dict(self._state)

    def process_open_trades(self, open_trades: List[Dict], *, now_utc: Optional[datetime] = None) -> List[str]:
        """Inspect open trades, update their high-water marks, and close on trailing giveback."""

        now_utc = now_utc or datetime.now(timezone.utc)
        active_keys = set()
        closed_trades: List[str] = []

        for trade in list(open_trades):
            trade_id = self._trade_id(trade)
            instrument = self._instrument_from_trade(trade)
            units = self._units_from_trade(trade)
            if not trade_id or not instrument or units == 0:
                continue
            if self._is_locally_closed(trade_id, instrument):
                continue

            active_keys.add(trade_id)
            state = self._state.get(trade_id, TrailingState())
            state.open_time = state.open_time or self._open_time_from_trade(trade)

            spread_pips = self._current_spread(instrument)
            profit = self._profit_from_trade(trade, instrument)
            pips = self._pips_from_trade(trade, instrument, profit, units)
            atr_val = self._atr_for_trade(trade)
            minutes_open = self._minutes_open(trade, now_utc, state.open_time)

            if self._maybe_time_stop(
                trade_id,
                instrument,
                pips,
                minutes_open,
                atr_val,
                spread_pips,
                open_trades=open_trades,
                state=state,
            ):
                closed_trades.append(trade_id)
                self._state.pop(trade_id, None)
                continue

            if self._interval_blocked(state, now_utc):
                continue

            self._update_peak_profit(trade_id, state, profit)
            state.last_update = now_utc
            self._state[trade_id] = state

            if self.aggressive and self._maybe_aggressive_exit(
                trade, trade_id, instrument, profit, now_utc, open_trades=open_trades, state=state
            ):
                closed_trades.append(trade_id)
                self._state.pop(trade_id, None)
                continue

            if profit is None or state.max_profit_ccy is None:
                continue

            if not state.armed and state.max_profit_ccy >= self.arm_ccy:
                state.armed = True
                print(f"[TRAIL] armed ticket={trade_id} profit_ccy={profit:.2f}", flush=True)

            if not state.armed:
                continue

            trailing_floor = state.max_profit_ccy - self.giveback_ccy
            if (state.max_profit_ccy - profit) >= self.giveback_ccy:
                if self._close_trade(
                    trade_id,
                    instrument,
                    profit,
                    None,
                    trailing_floor,
                    state.max_profit_ccy,
                    spread_pips,
                    reason="pnl_profit_protection",
                    open_trades=open_trades,
                    state=state,
                ):
                    closed_trades.append(trade_id)
                    self._state.pop(trade_id, None)

        self._cleanup_stale(active_keys)
        return closed_trades

    def _cleanup_stale(self, active_keys: Iterable[str]) -> None:
        active = set(active_keys)
        stale = [key for key in self._state if key not in active]
        for key in stale:
            self._state.pop(key, None)

    @staticmethod
    def _closed_key(trade_id: Optional[str], instrument: Optional[str]) -> Optional[str]:
        if trade_id:
            return str(trade_id)
        if instrument:
            return f"instrument:{instrument}"
        return None

    def _is_locally_closed(self, trade_id: Optional[str], instrument: Optional[str]) -> bool:
        key = self._closed_key(trade_id, instrument)
        return key is not None and key in self._locally_closed

    def _mark_locally_closed(self, trade_id: Optional[str], instrument: Optional[str]) -> None:
        key = self._closed_key(trade_id, instrument)
        if key is not None:
            self._locally_closed.add(key)

    @staticmethod
    def _trade_id(trade: Dict) -> Optional[str]:
        if not isinstance(trade, dict):
            return None
        for key in ("id", "tradeID", "ticket", "position_id"):
            value = trade.get(key)
            if value is not None:
                return str(value)
        instrument = trade.get("instrument")
        open_time = trade.get("openTime") or trade.get("open_time")
        if instrument and open_time:
            return f"{instrument}:{open_time}"
        return instrument

    @staticmethod
    def _instrument_from_trade(trade: Dict) -> Optional[str]:
        instrument = trade.get("instrument")
        if not instrument:
            return None
        units = trade.get("currentUnits") or trade.get("current_units")
        if units is not None:
            try:
                if float(units) == 0.0:
                    return None
            except (TypeError, ValueError):
                pass
        return instrument

    @staticmethod
    def _units_from_trade(trade: Dict) -> float:
        units = trade.get("currentUnits") or trade.get("current_units") or trade.get("units")
        try:
            return float(units)
        except (TypeError, ValueError):
            return 0.0

    def _profit_from_trade(self, trade: Dict, instrument: str) -> Optional[float]:
        if isinstance(trade, dict):
            for key in ("unrealizedPL", "unrealized_pl", "profit", "floating"):
                if key in trade:
                    try:
                        return float(trade[key])
                    except (TypeError, ValueError):
                        break
        try:
            # PnL values are in account currency as returned by broker.
            return self.broker.get_unrealized_profit(instrument)
        except AttributeError:
            return None
        except Exception as exc:  # pragma: no cover - defensive logging
            print(
                f"[TRAIL] Failed to read unrealized P/L for {instrument}: {exc}",
                flush=True,
            )
            return None

    def _pips_from_trade(
        self,
        trade: Dict,
        instrument: str,
        profit: Optional[float],
        units: float,
    ) -> Optional[float]:
        if isinstance(trade, dict):
            for key in ("unrealizedPips", "unrealized_pips", "pips"):
                value = trade.get(key)
                if value is not None:
                    try:
                        return float(value)
                    except (TypeError, ValueError):
                        break

        pip_size = self._pip_size(instrument)
        if pip_size <= 0 or profit is None or units == 0:
            return None
        try:
            price_diff = profit / units
            pips = (price_diff / pip_size) * (1 if units > 0 else -1)
            return float(pips)
        except (TypeError, ValueError):
            return None

    def _update_peak_profit(
        self,
        trade_id: str,
        state: TrailingState,
        profit: Optional[float],
    ) -> None:
        if profit is None:
            return
        if state.max_profit_ccy is None or profit > state.max_profit_ccy:
            state.max_profit_ccy = profit
            print(f"[TRAIL] update ticket={trade_id} max_profit_ccy={profit:.2f}", flush=True)

    def _time_stop_threshold(self, instrument: str, atr_value: Optional[float]) -> float:
        base_threshold = max(0.0, self.time_stop_min_pips)
        if instrument == "XAU_USD" and atr_value is not None and atr_value > 0:
            pip_size = self._pip_size(instrument)
            if pip_size > 0:
                atr_pips = atr_value / pip_size
                return max(base_threshold, atr_pips * self.time_stop_xau_atr_mult)
        return base_threshold

    def _interval_blocked(self, state: TrailingState, now_utc: datetime) -> bool:
        if self.min_check_interval_sec <= 0:
            return False
        if state.last_update is None:
            return False
        delta = now_utc - state.last_update
        return delta.total_seconds() < self.min_check_interval_sec

    def _maybe_time_stop(
        self,
        trade_id: str,
        instrument: str,
        pips: Optional[float],
        minutes_open: Optional[float],
        atr_value: Optional[float],
        spread_pips: Optional[float],
        open_trades: Optional[List[Dict]] = None,
        state: Optional[TrailingState] = None,
    ) -> bool:
        if self.time_stop_minutes <= 0 or self.time_stop_min_pips < 0:
            return False
        if minutes_open is None or minutes_open < self.time_stop_minutes:
            return False
        if pips is None:
            return False

        threshold = self._time_stop_threshold(instrument, atr_value)
        if pips >= threshold:
            return False

        summary = (
            f"TIME_STOP {instrument} age={minutes_open:.1f}m "
            f"pips={pips:.2f} threshold={threshold:.2f}"
        )
        if self._close_trade(
            trade_id,
            instrument,
            None,
            pips,
            threshold,
            threshold,
            spread_pips,
            log_prefix="[TIME-STOP]",
            reason="TIME_STOP",
            summary=summary,
            open_trades=open_trades,
            state=state,
        ):
            return True
        return False

    def _maybe_aggressive_exit(
        self,
        trade: Dict,
        trade_id: str,
        instrument: str,
        profit: float,
        now_utc: datetime,
        open_trades: Optional[List[Dict]] = None,
        state: Optional[TrailingState] = None,
    ) -> bool:
        if profit is None:
            return False

        minutes_open = self._minutes_open(trade, now_utc)
        if (
            minutes_open is not None
            and minutes_open > self.aggressive_max_hold_minutes
            and profit <= 0
        ):
            if self._close_trade(
                trade_id,
                instrument,
                profit,
                None,
                profit,
                profit,
                None,
                log_prefix="[TIME-EXIT]",
                reason=f"age>{minutes_open:.1f}m",
                summary=f"Closing {instrument} after {minutes_open:.1f} minutes, profit={profit:.2f}",
                open_trades=open_trades,
                state=state,
            ):
                return True

        atr_val = self._atr_for_trade(trade)
        ccy_limit = profit <= -self.aggressive_max_loss_ccy
        atr_limit = atr_val is not None and profit <= -(self.aggressive_max_loss_atr_mult * atr_val)
        if profit <= 0 and (ccy_limit or atr_limit):
            atr_str = "n/a" if atr_val is None else f"{atr_val:.4f}"
            if self._close_trade(
                trade_id,
                instrument,
                profit,
                None,
                profit,
                profit,
                None,
                log_prefix="[LOSS-FLOOR]",
                reason="LOSS_FLOOR",
                summary=f"Closing {instrument} loss={profit:.2f} atr={atr_str}",
                open_trades=open_trades,
                state=state,
            ):
                return True
        return False

    @staticmethod
    def _open_time_from_trade(trade: Dict) -> Optional[datetime]:
        if not isinstance(trade, dict):
            return None
        value = (
            trade.get("openTime")
            or trade.get("open_time")
            or trade.get("open_time_utc")
            or trade.get("open_ts")
        )
        if isinstance(value, datetime):
            return value.astimezone(timezone.utc)
        if isinstance(value, (int, float)):
            try:
                return datetime.fromtimestamp(value, tz=timezone.utc)
            except (OverflowError, ValueError, OSError):
                return None
        if isinstance(value, str):
            txt = value.strip()
            if not txt:
                return None
            try:
                # Handle Zulu suffix by converting to +00:00
                txt = txt.replace("Z", "+00:00")
                return datetime.fromisoformat(txt).astimezone(timezone.utc)
            except ValueError:
                return None
        return None

    def _minutes_open(self, trade: Dict, now_utc: datetime, open_time: Optional[datetime] = None) -> Optional[float]:
        opened_at = open_time or self._open_time_from_trade(trade)
        if opened_at is None:
            return None
        delta = now_utc - opened_at
        if delta < timedelta(0):
            return None
        return delta.total_seconds() / 60.0

    @staticmethod
    def _atr_for_trade(trade: Dict) -> Optional[float]:
        if not isinstance(trade, dict):
            return None
        atr_val = trade.get("atr") or trade.get("currentAtr") or trade.get("entryAtr")
        if atr_val is None:
            return None
        try:
            return float(atr_val)
        except (TypeError, ValueError):
            return None

    def _close_trade(
        self,
        trade_id: str,
        instrument: str,
        profit: Optional[float],
        pips: Optional[float],
        floor: float,
        high_water: float,
        spread_pips: Optional[float],
        *,
        log_prefix: str = "[TRAIL]",
        reason: str,
        summary: Optional[str] = None,
        open_trades: Optional[List[Dict]] = None,
        state: Optional[TrailingState] = None,
    ) -> bool:
        """Attempt to close a trade and only return True on confirmed closure.

        False-positive closes are dangerous: if we drop a trade from local state
        before the broker has actually closed it, the strategy can immediately
        re-enter on the same instrument and double exposure. Guardrails below
        require either an explicit broker success response or a follow-up check
        that the trade is no longer present.
        """

        try:
            if hasattr(self.broker, "close_trade"):
                result = self.broker.close_trade(trade_id, instrument=instrument)
            else:
                result = self.broker.close_position(instrument)
        except AttributeError:
            return False
        except Exception as exc:  # pragma: no cover - defensive logging
            print(
                f"[TRAIL][ERROR] Exception closing {instrument}: {exc}",
                flush=True,
            )
            return False

        status = result.get("status") if isinstance(result, dict) else None
        success = status in {"CLOSED", "SIMULATED", "FILLED"}
        spread_clause = ""
        if spread_pips is not None:
            spread_clause = f" spread={spread_pips:.2f}"
        metric_clause = (
            f"current_pips={pips:.2f}" if pips is not None else f"current_profit={profit:.2f}"
        )

        if success:
            if summary:
                print(f"{log_prefix} {summary}{spread_clause} [Broker confirmed close]", flush=True)
            else:
                print(
                    f"{log_prefix} close ticket={trade_id} {metric_clause} floor={floor:.2f} "
                    f"high_water={high_water:.2f} reason={reason}{spread_clause} [Broker confirmed close]",
                    flush=True,
                )
            self._mark_locally_closed(trade_id, instrument)
            return True

        error_code = self._extract_error_code(result)
        missing_position_flag = error_code == "CLOSEOUT_POSITION_DOESNT_EXIST" or self._response_indicates_missing_position(result)
        broker_snapshot = None

        if missing_position_flag:
            broker_snapshot = self._list_open_trades_quietly()
            instrument_open = self._instrument_open_in_snapshot(broker_snapshot, instrument, trade_id)
<<<<<<< HEAD
            self._reconcile_closed(trade_id, instrument, open_trades, state)
            snapshot_clause = " snapshot=unavailable"
            if broker_snapshot is not None:
                snapshot_clause = " snapshot=open" if instrument_open else " snapshot=absent"
            print(
                f"{log_prefix}[INFO] Broker missing position – treated as closed ticket={trade_id} instrument={instrument}{spread_clause}{snapshot_clause}",
                flush=True,
            )
            return True
=======
            if broker_snapshot is not None and not instrument_open:
                self._reconcile_closed(trade_id, instrument, open_trades, state)
                print("[TRAIL][INFO] Broker reports position already closed; state reconciled", flush=True)
                return True
>>>>>>> 5a62df81

        closed_status = (
            False
            if self._instrument_open_in_snapshot(broker_snapshot, instrument, trade_id)
            else self._broker_confirms_closed(trade_id, instrument)
        )
        if error_code == "CLOSEOUT_POSITION_DOESNT_EXIST":
            if closed_status is True:
                self._mark_locally_closed(trade_id, instrument)
                print(
                    f"{log_prefix}[INFO] Trade already closed at broker; marking closed ticket={trade_id} instrument={instrument}{spread_clause}",
                    flush=True,
                )
                return True
            if closed_status is None and self._response_indicates_missing_position(result):
                self._mark_locally_closed(trade_id, instrument)
                print(
                    f"{log_prefix}[INFO] Broker response indicates no open position; marking closed ticket={trade_id} instrument={instrument}{spread_clause}",
                    flush=True,
                )
                return True
            print(
                f"{log_prefix}[WARN] Broker reported CLOSEOUT_POSITION_DOESNT_EXIST but {instrument} still appears open; ticket={trade_id} resp={result}{spread_clause}",
                flush=True,
            )
        else:
            # If the broker did not acknowledge the close, perform a follow-up check
            # to see whether the position already disappeared (e.g., previously closed
            # or closed by another rule). Only then can we safely treat it as closed.
            if closed_status is True:
                self._mark_locally_closed(trade_id, instrument)
                print(
                    f"{log_prefix}[INFO] Broker confirmed close via snapshot ticket={trade_id} instrument={instrument}{spread_clause}",
                    flush=True,
                )
                return True

        print(
            f"{log_prefix}[WARN] Close failed ticket={trade_id} {metric_clause} floor={floor:.2f} "
            f"high_water={high_water:.2f} reason={reason} resp={result}{spread_clause}",
            flush=True,
        )
        return False

    @staticmethod
    def _extract_error_code(result: Dict) -> Optional[str]:
        if not isinstance(result, dict):
            return None
        for key in ("errorCode", "error_code"):
            if key in result:
                val = result.get(key)
                if isinstance(val, str):
                    return val
        text = result.get("text")
        if isinstance(text, str):
            try:
                import json

                parsed = json.loads(text)
                for key in ("errorCode", "error_code"):
                    val = parsed.get(key)
                    if isinstance(val, str):
                        return val
            except Exception:
                return None
        return None

    def _response_indicates_missing_position(self, result: Dict) -> bool:
        """Return True when the broker response clearly states no position exists."""

        if not isinstance(result, dict):
            return False

        payload = None
        text = result.get("text")
        if isinstance(text, str):
            try:
                payload = json.loads(text)
            except Exception:
                if "CLOSEOUT_POSITION_DOESNT_EXIST" in text or "POSITION_CLOSEOUT_DOESNT_EXIST" in text:
                    return True

        payload = payload or result

        for key in ("errorCode", "error_code"):
            code = payload.get(key)
            if isinstance(code, str) and code == "CLOSEOUT_POSITION_DOESNT_EXIST":
                return True

        for leg in ("longOrderRejectTransaction", "shortOrderRejectTransaction"):
            reject_reason = (payload.get(leg) or {}).get("rejectReason")
            if isinstance(reject_reason, str) and (
                "CLOSEOUT_POSITION_DOESNT_EXIST" in reject_reason or "POSITION_CLOSEOUT_DOESNT_EXIST" in reject_reason
            ):
                return True

        message = payload.get("errorMessage")
        if isinstance(message, str) and "does not exist" in message:
            return True

        return False

    @staticmethod
    def _raw_units(trade: Dict) -> Optional[float]:
        """Return the raw units value if present, preserving zeros."""

        for key in ("currentUnits", "current_units", "units"):
            if key in trade:
                return trade.get(key)
        return None

    def _broker_confirms_closed(self, trade_id: Optional[str], instrument: str) -> Optional[bool]:
        """Return True only if broker reports no open position for the instrument.

        Returns False when the instrument is still present. Returns None when the broker
        cannot confirm (missing capability or transient failure).
        """

        try:
            if not hasattr(self.broker, "list_open_trades"):
                return None
            trades = self.broker.list_open_trades()
            if trades is None:
                return None
        except Exception as exc:  # pragma: no cover - defensive logging
            print(
                f"[TRAIL][WARN] Unable to confirm closure for {instrument}: {exc}",
                flush=True,
            )
            return None

        return not self._instrument_open_in_snapshot(trades, instrument, trade_id)

    def _pip_size(self, instrument: str) -> float:
        try:
            return float(self.broker._pip_size(instrument))
        except Exception:
            if instrument.endswith("JPY"):
                return 0.01
            if instrument.startswith("XAU"):
                return 0.1
            if instrument.startswith("XAG"):
                return 0.01
            return 0.0001

    def _current_spread(self, instrument: str) -> Optional[float]:
        try:
            spread = self.broker.current_spread(instrument)
            return None if spread is None else float(spread)
        except Exception:
            return None

    def _list_open_trades_quietly(self) -> Optional[List[Dict]]:
        try:
            if not hasattr(self.broker, "list_open_trades"):
                return None
            return self.broker.list_open_trades()
        except Exception:
            return None

    def _instrument_open_in_snapshot(
        self, trades: Optional[List[Dict]], instrument: str, trade_id: Optional[str]
    ) -> bool:
        for trade in trades or []:
            inst = trade.get("instrument")
            if instrument and inst != instrument:
                continue
            raw_units = self._raw_units(trade)
            if raw_units is not None:
                units = self._units_from_trade(trade)
                if units == 0:
                    continue
            if trade_id is None:
                return True
            live_id = trade.get("id") or trade.get("tradeID") or trade.get("position_id")
            if live_id is None:
                return True
            if str(live_id) == str(trade_id):
                return True
        return False

    def _reconcile_closed(
        self,
        trade_id: Optional[str],
        instrument: str,
        open_trades: Optional[List[Dict]],
        state: Optional[TrailingState],
    ) -> None:
        state = state or self._state.get(trade_id or "")
        if state:
            state.armed = False
            state.max_profit_ccy = None
            state.last_update = None
            state.open_time = None
<<<<<<< HEAD
        self._mark_locally_closed(trade_id, instrument)
=======
>>>>>>> 5a62df81
        if open_trades is not None:
            remaining = []
            for trade in open_trades:
                tid = self._trade_id(trade)
                inst = trade.get("instrument")
                if (trade_id is not None and tid is not None and str(tid) == str(trade_id)) or (
                    instrument and inst == instrument
                ):
                    if isinstance(trade, dict):
                        trade["state"] = "CLOSED"
                    continue
                remaining.append(trade)
            open_trades[:] = remaining
        if trade_id is not None:
            self._state.pop(trade_id, None)<|MERGE_RESOLUTION|>--- conflicted
+++ resolved
@@ -1,561 +1,89 @@
-"""Profit-protection logic for trailing unrealized gains."""
-from __future__ import annotations
-
-import json
-from dataclasses import dataclass
-from datetime import datetime, timedelta, timezone
-from typing import Dict, Iterable, List, Optional, Protocol
-
-
-ARM_AT_CCY = 0.75
-GIVEBACK_CCY = 0.50
-
-
-@dataclass
-class TrailingState:
-    max_profit_ccy: Optional[float] = None
-    armed: bool = False
-    last_update: Optional[datetime] = None
-    open_time: Optional[datetime] = None
-
-
-class BrokerLike(Protocol):
-    def get_unrealized_profit(self, instrument: str) -> Optional[float]:
-        ...
-
-    def close_position(self, instrument: str) -> Dict:
-        ...
-
-    def close_trade(self, trade_id: str, instrument: Optional[str] = None) -> Dict:
-        ...
-
-    def current_spread(self, instrument: str) -> Optional[float]:
-        ...
-
-    def _pip_size(self, instrument: str) -> float:
-        ...
-
-
-class ProfitProtection:
-    """Maintain per-trade high-water marks and apply trailing exits."""
-
-    def __init__(
-        self,
-        broker: BrokerLike,
-        trigger: float = ARM_AT_CCY,
-        trail: float = GIVEBACK_CCY,
-        *,
-        arm_pips: float = 0.0,
-        giveback_pips: float = 0.0,
-        arm_ccy: Optional[float] = None,
-        giveback_ccy: Optional[float] = None,
-        arm_usd: Optional[float] = None,
-        giveback_usd: Optional[float] = None,
-        use_pips: bool = False,
-        be_arm_pips: float = 0.0,
-        be_offset_pips: float = 0.0,
-        min_check_interval_sec: float = 0.0,
-        aggressive: bool = False,
-        aggressive_max_hold_minutes: float = 45.0,
-        aggressive_max_loss_ccy: float = 5.0,
-        aggressive_max_loss_atr_mult: float = 1.2,
-        time_stop_minutes: float = 90.0,
-        time_stop_min_pips: float = 2.0,
-        time_stop_xau_atr_mult: float = 0.35,
-    ) -> None:
-        self.broker = broker
-        self.arm_pips = float(arm_pips)
-        self.giveback_pips = float(giveback_pips)
-        arm_value = arm_ccy if arm_ccy is not None else arm_usd
-        giveback_value = giveback_ccy if giveback_ccy is not None else giveback_usd
-        self.arm_ccy = float(arm_value if arm_value is not None else trigger)
-        self.giveback_ccy = float(giveback_value if giveback_value is not None else trail)
-        # Maintain legacy attribute names for compatibility with existing callers/tests.
-        self.arm_usd = self.arm_ccy
-        self.giveback_usd = self.giveback_ccy
-        # Preserve legacy attributes for backwards compatibility/tests
-        self.trigger = self.arm_ccy
-        self.trail = self.giveback_ccy
-        # Pip trailing is disabled; retain flag for compatibility only
-        self.use_pips = False
-        self.be_arm_pips = float(be_arm_pips)
-        self.be_offset_pips = float(be_offset_pips)
-        self.min_check_interval_sec = float(min_check_interval_sec)
-        self.aggressive = aggressive
-        self.aggressive_max_hold_minutes = float(aggressive_max_hold_minutes)
-        self.aggressive_max_loss_ccy = float(aggressive_max_loss_ccy)
-        self.aggressive_max_loss_atr_mult = float(aggressive_max_loss_atr_mult)
-        self.time_stop_minutes = float(time_stop_minutes)
-        self.time_stop_min_pips = float(time_stop_min_pips)
-        self.time_stop_xau_atr_mult = float(time_stop_xau_atr_mult)
-        self._state: Dict[str, TrailingState] = {}
-        self._locally_closed: set[str] = set()
-
-    def snapshot(self) -> Dict[str, TrailingState]:
-        """Return a shallow copy of the current per-trade trailing state (test helper)."""
-        return dict(self._state)
-
-    def process_open_trades(self, open_trades: List[Dict], *, now_utc: Optional[datetime] = None) -> List[str]:
-        """Inspect open trades, update their high-water marks, and close on trailing giveback."""
-
-        now_utc = now_utc or datetime.now(timezone.utc)
-        active_keys = set()
-        closed_trades: List[str] = []
-
-        for trade in list(open_trades):
-            trade_id = self._trade_id(trade)
-            instrument = self._instrument_from_trade(trade)
-            units = self._units_from_trade(trade)
-            if not trade_id or not instrument or units == 0:
-                continue
-            if self._is_locally_closed(trade_id, instrument):
-                continue
-
-            active_keys.add(trade_id)
-            state = self._state.get(trade_id, TrailingState())
-            state.open_time = state.open_time or self._open_time_from_trade(trade)
-
-            spread_pips = self._current_spread(instrument)
-            profit = self._profit_from_trade(trade, instrument)
-            pips = self._pips_from_trade(trade, instrument, profit, units)
-            atr_val = self._atr_for_trade(trade)
-            minutes_open = self._minutes_open(trade, now_utc, state.open_time)
-
-            if self._maybe_time_stop(
-                trade_id,
-                instrument,
-                pips,
-                minutes_open,
-                atr_val,
-                spread_pips,
-                open_trades=open_trades,
-                state=state,
-            ):
-                closed_trades.append(trade_id)
-                self._state.pop(trade_id, None)
-                continue
-
-            if self._interval_blocked(state, now_utc):
-                continue
-
-            self._update_peak_profit(trade_id, state, profit)
-            state.last_update = now_utc
-            self._state[trade_id] = state
-
-            if self.aggressive and self._maybe_aggressive_exit(
-                trade, trade_id, instrument, profit, now_utc, open_trades=open_trades, state=state
-            ):
-                closed_trades.append(trade_id)
-                self._state.pop(trade_id, None)
-                continue
-
-            if profit is None or state.max_profit_ccy is None:
-                continue
-
-            if not state.armed and state.max_profit_ccy >= self.arm_ccy:
-                state.armed = True
-                print(f"[TRAIL] armed ticket={trade_id} profit_ccy={profit:.2f}", flush=True)
-
-            if not state.armed:
-                continue
-
-            trailing_floor = state.max_profit_ccy - self.giveback_ccy
-            if (state.max_profit_ccy - profit) >= self.giveback_ccy:
-                if self._close_trade(
-                    trade_id,
-                    instrument,
-                    profit,
-                    None,
-                    trailing_floor,
-                    state.max_profit_ccy,
-                    spread_pips,
-                    reason="pnl_profit_protection",
-                    open_trades=open_trades,
-                    state=state,
-                ):
-                    closed_trades.append(trade_id)
-                    self._state.pop(trade_id, None)
-
-        self._cleanup_stale(active_keys)
-        return closed_trades
-
-    def _cleanup_stale(self, active_keys: Iterable[str]) -> None:
-        active = set(active_keys)
-        stale = [key for key in self._state if key not in active]
-        for key in stale:
-            self._state.pop(key, None)
-
-    @staticmethod
-    def _closed_key(trade_id: Optional[str], instrument: Optional[str]) -> Optional[str]:
-        if trade_id:
-            return str(trade_id)
-        if instrument:
-            return f"instrument:{instrument}"
-        return None
-
-    def _is_locally_closed(self, trade_id: Optional[str], instrument: Optional[str]) -> bool:
-        key = self._closed_key(trade_id, instrument)
-        return key is not None and key in self._locally_closed
-
-    def _mark_locally_closed(self, trade_id: Optional[str], instrument: Optional[str]) -> None:
-        key = self._closed_key(trade_id, instrument)
-        if key is not None:
-            self._locally_closed.add(key)
-
-    @staticmethod
-    def _trade_id(trade: Dict) -> Optional[str]:
-        if not isinstance(trade, dict):
-            return None
-        for key in ("id", "tradeID", "ticket", "position_id"):
-            value = trade.get(key)
-            if value is not None:
-                return str(value)
-        instrument = trade.get("instrument")
-        open_time = trade.get("openTime") or trade.get("open_time")
-        if instrument and open_time:
-            return f"{instrument}:{open_time}"
-        return instrument
-
-    @staticmethod
-    def _instrument_from_trade(trade: Dict) -> Optional[str]:
-        instrument = trade.get("instrument")
-        if not instrument:
-            return None
-        units = trade.get("currentUnits") or trade.get("current_units")
-        if units is not None:
-            try:
-                if float(units) == 0.0:
-                    return None
-            except (TypeError, ValueError):
-                pass
-        return instrument
-
-    @staticmethod
-    def _units_from_trade(trade: Dict) -> float:
-        units = trade.get("currentUnits") or trade.get("current_units") or trade.get("units")
-        try:
-            return float(units)
-        except (TypeError, ValueError):
-            return 0.0
-
-    def _profit_from_trade(self, trade: Dict, instrument: str) -> Optional[float]:
-        if isinstance(trade, dict):
-            for key in ("unrealizedPL", "unrealized_pl", "profit", "floating"):
-                if key in trade:
-                    try:
-                        return float(trade[key])
-                    except (TypeError, ValueError):
-                        break
-        try:
-            # PnL values are in account currency as returned by broker.
-            return self.broker.get_unrealized_profit(instrument)
-        except AttributeError:
-            return None
-        except Exception as exc:  # pragma: no cover - defensive logging
-            print(
-                f"[TRAIL] Failed to read unrealized P/L for {instrument}: {exc}",
-                flush=True,
-            )
-            return None
-
-    def _pips_from_trade(
-        self,
-        trade: Dict,
-        instrument: str,
-        profit: Optional[float],
-        units: float,
-    ) -> Optional[float]:
-        if isinstance(trade, dict):
-            for key in ("unrealizedPips", "unrealized_pips", "pips"):
-                value = trade.get(key)
-                if value is not None:
-                    try:
-                        return float(value)
-                    except (TypeError, ValueError):
-                        break
-
-        pip_size = self._pip_size(instrument)
-        if pip_size <= 0 or profit is None or units == 0:
-            return None
-        try:
-            price_diff = profit / units
-            pips = (price_diff / pip_size) * (1 if units > 0 else -1)
-            return float(pips)
-        except (TypeError, ValueError):
-            return None
-
-    def _update_peak_profit(
-        self,
-        trade_id: str,
-        state: TrailingState,
-        profit: Optional[float],
-    ) -> None:
-        if profit is None:
-            return
-        if state.max_profit_ccy is None or profit > state.max_profit_ccy:
-            state.max_profit_ccy = profit
-            print(f"[TRAIL] update ticket={trade_id} max_profit_ccy={profit:.2f}", flush=True)
-
-    def _time_stop_threshold(self, instrument: str, atr_value: Optional[float]) -> float:
-        base_threshold = max(0.0, self.time_stop_min_pips)
-        if instrument == "XAU_USD" and atr_value is not None and atr_value > 0:
-            pip_size = self._pip_size(instrument)
-            if pip_size > 0:
-                atr_pips = atr_value / pip_size
-                return max(base_threshold, atr_pips * self.time_stop_xau_atr_mult)
-        return base_threshold
-
-    def _interval_blocked(self, state: TrailingState, now_utc: datetime) -> bool:
-        if self.min_check_interval_sec <= 0:
-            return False
-        if state.last_update is None:
-            return False
-        delta = now_utc - state.last_update
-        return delta.total_seconds() < self.min_check_interval_sec
-
-    def _maybe_time_stop(
-        self,
-        trade_id: str,
-        instrument: str,
-        pips: Optional[float],
-        minutes_open: Optional[float],
-        atr_value: Optional[float],
-        spread_pips: Optional[float],
-        open_trades: Optional[List[Dict]] = None,
-        state: Optional[TrailingState] = None,
-    ) -> bool:
-        if self.time_stop_minutes <= 0 or self.time_stop_min_pips < 0:
-            return False
-        if minutes_open is None or minutes_open < self.time_stop_minutes:
-            return False
-        if pips is None:
-            return False
-
-        threshold = self._time_stop_threshold(instrument, atr_value)
-        if pips >= threshold:
-            return False
-
-        summary = (
-            f"TIME_STOP {instrument} age={minutes_open:.1f}m "
-            f"pips={pips:.2f} threshold={threshold:.2f}"
-        )
-        if self._close_trade(
-            trade_id,
-            instrument,
-            None,
-            pips,
-            threshold,
-            threshold,
-            spread_pips,
-            log_prefix="[TIME-STOP]",
-            reason="TIME_STOP",
-            summary=summary,
-            open_trades=open_trades,
-            state=state,
-        ):
-            return True
-        return False
-
-    def _maybe_aggressive_exit(
-        self,
-        trade: Dict,
-        trade_id: str,
-        instrument: str,
-        profit: float,
-        now_utc: datetime,
-        open_trades: Optional[List[Dict]] = None,
-        state: Optional[TrailingState] = None,
-    ) -> bool:
-        if profit is None:
-            return False
-
-        minutes_open = self._minutes_open(trade, now_utc)
-        if (
-            minutes_open is not None
-            and minutes_open > self.aggressive_max_hold_minutes
-            and profit <= 0
-        ):
-            if self._close_trade(
-                trade_id,
-                instrument,
-                profit,
-                None,
-                profit,
-                profit,
-                None,
-                log_prefix="[TIME-EXIT]",
-                reason=f"age>{minutes_open:.1f}m",
-                summary=f"Closing {instrument} after {minutes_open:.1f} minutes, profit={profit:.2f}",
-                open_trades=open_trades,
-                state=state,
-            ):
-                return True
-
-        atr_val = self._atr_for_trade(trade)
-        ccy_limit = profit <= -self.aggressive_max_loss_ccy
-        atr_limit = atr_val is not None and profit <= -(self.aggressive_max_loss_atr_mult * atr_val)
-        if profit <= 0 and (ccy_limit or atr_limit):
-            atr_str = "n/a" if atr_val is None else f"{atr_val:.4f}"
-            if self._close_trade(
-                trade_id,
-                instrument,
-                profit,
-                None,
-                profit,
-                profit,
-                None,
-                log_prefix="[LOSS-FLOOR]",
-                reason="LOSS_FLOOR",
-                summary=f"Closing {instrument} loss={profit:.2f} atr={atr_str}",
-                open_trades=open_trades,
-                state=state,
-            ):
-                return True
-        return False
-
-    @staticmethod
-    def _open_time_from_trade(trade: Dict) -> Optional[datetime]:
-        if not isinstance(trade, dict):
-            return None
-        value = (
-            trade.get("openTime")
-            or trade.get("open_time")
-            or trade.get("open_time_utc")
-            or trade.get("open_ts")
-        )
-        if isinstance(value, datetime):
-            return value.astimezone(timezone.utc)
-        if isinstance(value, (int, float)):
-            try:
-                return datetime.fromtimestamp(value, tz=timezone.utc)
-            except (OverflowError, ValueError, OSError):
-                return None
-        if isinstance(value, str):
-            txt = value.strip()
-            if not txt:
-                return None
-            try:
-                # Handle Zulu suffix by converting to +00:00
-                txt = txt.replace("Z", "+00:00")
-                return datetime.fromisoformat(txt).astimezone(timezone.utc)
-            except ValueError:
-                return None
-        return None
-
-    def _minutes_open(self, trade: Dict, now_utc: datetime, open_time: Optional[datetime] = None) -> Optional[float]:
-        opened_at = open_time or self._open_time_from_trade(trade)
-        if opened_at is None:
-            return None
-        delta = now_utc - opened_at
-        if delta < timedelta(0):
-            return None
-        return delta.total_seconds() / 60.0
-
-    @staticmethod
-    def _atr_for_trade(trade: Dict) -> Optional[float]:
-        if not isinstance(trade, dict):
-            return None
-        atr_val = trade.get("atr") or trade.get("currentAtr") or trade.get("entryAtr")
-        if atr_val is None:
-            return None
-        try:
-            return float(atr_val)
-        except (TypeError, ValueError):
-            return None
-
-    def _close_trade(
-        self,
-        trade_id: str,
-        instrument: str,
-        profit: Optional[float],
-        pips: Optional[float],
-        floor: float,
-        high_water: float,
-        spread_pips: Optional[float],
-        *,
-        log_prefix: str = "[TRAIL]",
-        reason: str,
-        summary: Optional[str] = None,
-        open_trades: Optional[List[Dict]] = None,
-        state: Optional[TrailingState] = None,
-    ) -> bool:
-        """Attempt to close a trade and only return True on confirmed closure.
-
-        False-positive closes are dangerous: if we drop a trade from local state
-        before the broker has actually closed it, the strategy can immediately
-        re-enter on the same instrument and double exposure. Guardrails below
-        require either an explicit broker success response or a follow-up check
-        that the trade is no longer present.
-        """
-
-        try:
-            if hasattr(self.broker, "close_trade"):
-                result = self.broker.close_trade(trade_id, instrument=instrument)
-            else:
-                result = self.broker.close_position(instrument)
-        except AttributeError:
-            return False
-        except Exception as exc:  # pragma: no cover - defensive logging
-            print(
-                f"[TRAIL][ERROR] Exception closing {instrument}: {exc}",
-                flush=True,
-            )
-            return False
-
-        status = result.get("status") if isinstance(result, dict) else None
-        success = status in {"CLOSED", "SIMULATED", "FILLED"}
-        spread_clause = ""
-        if spread_pips is not None:
-            spread_clause = f" spread={spread_pips:.2f}"
-        metric_clause = (
-            f"current_pips={pips:.2f}" if pips is not None else f"current_profit={profit:.2f}"
-        )
-
-        if success:
-            if summary:
-                print(f"{log_prefix} {summary}{spread_clause} [Broker confirmed close]", flush=True)
-            else:
-                print(
-                    f"{log_prefix} close ticket={trade_id} {metric_clause} floor={floor:.2f} "
-                    f"high_water={high_water:.2f} reason={reason}{spread_clause} [Broker confirmed close]",
-                    flush=True,
-                )
-            self._mark_locally_closed(trade_id, instrument)
-            return True
-
-        error_code = self._extract_error_code(result)
-        missing_position_flag = error_code == "CLOSEOUT_POSITION_DOESNT_EXIST" or self._response_indicates_missing_position(result)
-        broker_snapshot = None
-
-        if missing_position_flag:
-            broker_snapshot = self._list_open_trades_quietly()
-            instrument_open = self._instrument_open_in_snapshot(broker_snapshot, instrument, trade_id)
-<<<<<<< HEAD
-            self._reconcile_closed(trade_id, instrument, open_trades, state)
-            snapshot_clause = " snapshot=unavailable"
-            if broker_snapshot is not None:
-                snapshot_clause = " snapshot=open" if instrument_open else " snapshot=absent"
-            print(
-                f"{log_prefix}[INFO] Broker missing position – treated as closed ticket={trade_id} instrument={instrument}{spread_clause}{snapshot_clause}",
-                flush=True,
-            )
-            return True
-=======
-            if broker_snapshot is not None and not instrument_open:
-                self._reconcile_closed(trade_id, instrument, open_trades, state)
-                print("[TRAIL][INFO] Broker reports position already closed; state reconciled", flush=True)
-                return True
->>>>>>> 5a62df81
-
-        closed_status = (
-            False
-            if self._instrument_open_in_snapshot(broker_snapshot, instrument, trade_id)
-            else self._broker_confirms_closed(trade_id, instrument)
-        )
-        if error_code == "CLOSEOUT_POSITION_DOESNT_EXIST":
-            if closed_status is True:
-                self._mark_locally_closed(trade_id, instrument)
-                print(
+"""Profit Open
+Reconcile profit protection when broker position already closed
+#77
+lukeblanc wants to merge 1 commit into main from codex/fix-broker-position-close-handling-ylsgth 
++201 −33 
+ Conversation 1
+ Commits 1
+ Checks 0
+ Files changed 2
+Conversation
+@lukeblanc
+Owner
+lukeblanc
+commented
+1 minute ago
+Summary
+treat CLOSEOUT_POSITION_DOESNT_EXIST and related reject reasons as successful closes, reconciling local state and marking trades closed without retries
+guard profit protection from re-closing locally closed trades while logging broker-confirmed vs broker-missing-position outcomes at INFO level
+expand profit protection tests to cover missing-position handling, snapshot hints, and no-repeat close attempts
+Testing
+pytest tests/test_profit_protection.py -q
+Codex Task
+
+@lukeblanc
+Treat missing broker positions as closed in profit protection
+db4792f
+@lukeblanc lukeblanc added the codex label 1 minute ago — with  ChatGPT Codex Connector
+@chatgpt-codex-connector
+chatgpt-codex-connector bot
+commented
+1 minute ago
+You have reached your Codex usage limits for code reviews. You can see your limits in the Codex usage dashboard.
+To continue using code reviews, you can upgrade your account or add credits to your account and enable them for code reviews in your settings.
+
+Merge info
+This branch has conflicts that must be resolved
+Use the web editor or the command line to resolve conflicts before continuing.
+
+src/profit_protection.py
+tests/test_profit_protection.py
+You can also merge this with the command line. 
+Still in progress?
+@lukeblanc
+
+
+Add a comment
+Comment
+ 
+Add your comment here...
+ 
+Remember, contributions to this repository should follow our GitHub Community Guidelines.
+ ProTip! Add .patch or .diff to the end of URLs for Git’s plaintext views.
+Reviewers
+No reviews
+Still in progress?
+Assignees
+No one—
+Labels
+codex
+Projects
+None yet
+Milestone
+No milestone
+Development
+Successfully merging this pull request may close these issues.
+
+None yet
+
+
+Notifications
+Customize
+You’re receiving notifications because you authored the thread.
+1 participant
+@lukeblanc
+Footer
+© 2025 GitHub, Inc.
+Footer navigation
+Terms
+Privacy
+Security
+Status
+Community
+Docs
+Contact
+Manage cookies
+Do not share my personal information
                     f"{log_prefix}[INFO] Trade already closed at broker; marking closed ticket={trade_id} instrument={instrument}{spread_clause}",
                     flush=True,
                 )
@@ -740,10 +268,7 @@
             state.max_profit_ccy = None
             state.last_update = None
             state.open_time = None
-<<<<<<< HEAD
         self._mark_locally_closed(trade_id, instrument)
-=======
->>>>>>> 5a62df81
         if open_trades is not None:
             remaining = []
             for trade in open_trades:
