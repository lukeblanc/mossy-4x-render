import sys
from pathlib import Path
from typing import Dict, List

import asyncio
import httpx
from datetime import datetime, timedelta, timezone

sys.path.insert(0, str(Path(__file__).resolve().parent.parent))

import pytest

from app.health import watchdog

from src.decision_engine import DEFAULT_INSTRUMENTS, DecisionEngine
from src.decision_engine import Evaluation
from src import main


@pytest.fixture()
def sample_config() -> Dict:
    return {
        "instruments": ["EUR_USD", "AUD_USD", "XAU_USD"],
        "cooldown_minutes": 0,
        "risk_per_trade": 0.02,
        "account_balance": 10000,
        "candles_to_fetch": 5,
        "timeframe": "M1",
        "ema_fast": 2,
        "ema_slow": 3,
        "rsi_length": 2,
        "rsi_buy": 60,
        "rsi_sell": 40,
        "atr_length": 2,
        "min_atr": 0.0001,
    }


def test_scans_all_instruments(capfd, sample_config):
    prices: Dict[str, List[Dict[str, float]]] = {
        "EUR_USD": [
            {"o": 1.0, "h": 1.1, "l": 0.9, "c": 1.0},
            {"o": 1.0, "h": 1.2, "l": 1.0, "c": 1.2},
            {"o": 1.2, "h": 1.3, "l": 1.1, "c": 1.3},
            {"o": 1.3, "h": 1.4, "l": 1.2, "c": 1.4},
        ],
        "AUD_USD": [
            {"o": 0.75, "h": 0.76, "l": 0.74, "c": 0.75},
            {"o": 0.75, "h": 0.75, "l": 0.73, "c": 0.74},
            {"o": 0.74, "h": 0.74, "l": 0.72, "c": 0.73},
            {"o": 0.73, "h": 0.73, "l": 0.71, "c": 0.72},
        ],
        "XAU_USD": [
            {"o": 1950.0, "h": 1951.0, "l": 1949.0, "c": 1950.5},
            {"o": 1950.5, "h": 1951.5, "l": 1949.5, "c": 1950.5},
        ],
    }

    def fetcher(instrument: str, **kwargs):
        return prices[instrument]

    engine = DecisionEngine(sample_config, candle_fetcher=fetcher, now_fn=lambda: datetime.now(timezone.utc))
    evaluations = engine.evaluate_all()

    assert [ev.instrument for ev in evaluations] == sample_config["instruments"]
    signals = {ev.instrument: ev.signal for ev in evaluations}
    assert signals["EUR_USD"] == "BUY"
    assert signals["AUD_USD"] == "SELL"
    assert signals["XAU_USD"] == "HOLD"

    captured = capfd.readouterr()
    signal_lines = [line for line in captured.out.splitlines() if line.startswith("[SIGNAL]")]
    assert any("[SIGNAL] EUR_USD signal=BUY" in line for line in signal_lines)
    assert any("[SIGNAL] AUD_USD signal=SELL" in line for line in signal_lines)
    assert any("[SIGNAL] XAU_USD signal=HOLD" in line for line in signal_lines)


def test_skips_inactive_markets(capfd, sample_config):
    def fetcher(instrument: str, **kwargs):
        return [{"o": 1.0, "h": 1.0, "l": 1.0, "c": None}]

    engine = DecisionEngine(sample_config, candle_fetcher=fetcher, now_fn=lambda: datetime.now(timezone.utc))
    evaluations = engine.evaluate_all()

    assert all(not ev.market_active for ev in evaluations)
    assert all(ev.signal == "HOLD" for ev in evaluations)

    captured = capfd.readouterr()
    signal_lines = [line for line in captured.out.splitlines() if line.startswith("[SIGNAL]")]
    assert len(signal_lines) == len(sample_config["instruments"])
    assert all("signal=HOLD" in line for line in signal_lines)
    assert all("rsi=n/a" in line for line in signal_lines)
    assert all("atr=n/a" in line for line in signal_lines)


def test_fetches_each_instrument_individually(capfd, sample_config):
    instruments = ["EUR_USD", "AUD_USD", "GBP_USD", "USD_JPY", "XAU_USD"]
    sample_config = {**sample_config, "instruments": instruments}

    requested: List[str] = []

    def fetcher(instrument: str, **kwargs):
        requested.append(instrument)
        assert "," not in instrument
        return [
            {"o": 1.0, "h": 1.0, "l": 1.0, "c": 1.0},
            {"o": 1.0, "h": 1.0, "l": 1.0, "c": 1.0},
        ]

    engine = DecisionEngine(sample_config, candle_fetcher=fetcher, now_fn=lambda: datetime.now(timezone.utc))
    evaluations = engine.evaluate_all()

    assert len(evaluations) == len(instruments)
    assert requested == instruments

    captured = capfd.readouterr()
    out_lines = captured.out.splitlines()
    fetch_logs = [line for line in out_lines if line.startswith("[SCAN]")]
    assert len(fetch_logs) == len(instruments)
    assert all("OK (2 bars)" in line for line in fetch_logs)
    assert "400 Bad Request" not in captured.out
<<<<<<< HEAD
    assert "✅ Multi-Pair Candle Fetch Verified" in captured.out


def test_parses_comma_separated_instrument_config(capfd, sample_config):
    config = {
        **sample_config,
        "instruments": "EUR_USD, AUD_USD\nGBP_USD\tUSD_JPY",
    }

    requested: List[str] = []

    def fetcher(instrument: str, **kwargs):
        requested.append(instrument)
        return [
            {"o": 1.0, "h": 1.0, "l": 1.0, "c": 1.0},
            {"o": 1.0, "h": 1.0, "l": 1.0, "c": 1.0},
        ]

    engine = DecisionEngine(config, candle_fetcher=fetcher, now_fn=lambda: datetime.now(timezone.utc))
    engine.evaluate_all()

    assert requested == ["EUR_USD", "AUD_USD", "GBP_USD", "USD_JPY"]
    captured = capfd.readouterr()
    fetch_logs = [line for line in captured.out.splitlines() if line.startswith("[SCAN]")]
    assert len(fetch_logs) == 4
    assert all("," not in line.split()[1] for line in fetch_logs)


def test_does_not_print_verified_if_fetch_fails(capfd, sample_config):
    instruments = sample_config["instruments"]
    failures = {"AUD_USD"}
    request = httpx.Request("GET", "https://example.com")
    response = httpx.Response(400, request=request)

    def fetcher(instrument: str, **kwargs):
        if instrument in failures:
            raise httpx.HTTPStatusError("bad", request=request, response=response)
        return [
            {"o": 1.0, "h": 1.0, "l": 1.0, "c": 1.0},
            {"o": 1.0, "h": 1.0, "l": 1.0, "c": 1.0},
        ]

    engine = DecisionEngine(sample_config, candle_fetcher=fetcher, now_fn=lambda: datetime.now(timezone.utc))
    evaluations = engine.evaluate_all()

    assert len(evaluations) == len(instruments)

    captured = capfd.readouterr()
    out_lines = captured.out.splitlines()
    warn_lines = [line for line in out_lines if line.startswith("[WARN]")]
    assert warn_lines
    assert any("AUD_USD" in line for line in warn_lines)
    assert any("fetch failed" in line for line in warn_lines)
    assert "✅ Multi-Pair Candle Fetch Verified" not in captured.out


def test_fetch_retries_until_success(capfd, sample_config):
    request = httpx.Request("GET", "https://example.com")
    response = httpx.Response(400, request=request)
    attempts: Dict[str, int] = {}

    def fetcher(instrument: str, **kwargs):
        count = attempts.get(instrument, 0) + 1
        attempts[instrument] = count
        if instrument == "EUR_USD" and count == 1:
            raise httpx.HTTPStatusError("bad", request=request, response=response)
        return [
            {"o": 1.0, "h": 1.0, "l": 1.0, "c": 1.0},
            {"o": 1.1, "h": 1.1, "l": 1.1, "c": 1.1},
        ]

    config = {**sample_config, "fetch_retry_attempts": 2}
    engine = DecisionEngine(config, candle_fetcher=fetcher, now_fn=lambda: datetime.now(timezone.utc))
    evaluations = engine.evaluate_all()

    assert len(evaluations) == len(sample_config["instruments"])
    assert attempts["EUR_USD"] == 2

    captured = capfd.readouterr()
    out_lines = captured.out.splitlines()
    warn_lines = [line for line in out_lines if line.startswith("[WARN]")]
    retry_lines = [line for line in warn_lines if "retrying" in line]
    assert retry_lines
    assert any("attempt 1/2" in line for line in retry_lines)
    assert all("fetch failed" in line for line in retry_lines)
    assert "✅ Multi-Pair Candle Fetch Verified" in captured.out
=======
>>>>>>> 9404f354


def test_decision_cycle_updates_watchdog_on_success(monkeypatch):
    class DummyEngine:
        def __init__(self) -> None:
            self.marked: List[str] = []

        def evaluate_all(self) -> List[Evaluation]:
            return [
                Evaluation(
                    instrument="EUR_USD",
                    signal="BUY",
                    diagnostics={},
                    reason="trend",
                    market_active=True,
                )
            ]

        def position_size(self, instrument: str, diagnostics: Dict) -> int:
            return 1

        def mark_trade(self, instrument: str) -> None:
            self.marked.append(instrument)

    class DummyBroker:
        def __init__(self) -> None:
            self.calls: List[Dict[str, str]] = []

        def place_order(self, instrument: str, signal: str, units: int) -> Dict[str, str]:
            self.calls.append({"instrument": instrument, "signal": signal, "units": units})
            return {"status": "SENT"}

    dummy_engine = DummyEngine()
    dummy_broker = DummyBroker()
    monkeypatch.setattr(main, "engine", dummy_engine)
    monkeypatch.setattr(main, "broker", dummy_broker)
    monkeypatch.setattr(main, "_open_trades_state", lambda: [])

    before = datetime.now(timezone.utc) - timedelta(hours=1)
    original_ts = watchdog.last_decision_ts
    watchdog.last_decision_ts = before

    asyncio.run(main.decision_cycle())

    try:
        assert dummy_engine.marked == ["EUR_USD"]
        assert dummy_broker.calls == [{"instrument": "EUR_USD", "signal": "BUY", "units": 1}]
        assert watchdog.last_decision_ts > before
    finally:
        watchdog.last_decision_ts = original_ts


def test_decision_cycle_updates_watchdog_on_error(monkeypatch):
    class FailingEngine:
        def evaluate_all(self) -> List[Evaluation]:
            raise RuntimeError("boom")

    events: Dict[str, bool] = {"error": False}

    def record_error() -> None:
        events["error"] = True

    failing_engine = FailingEngine()
    monkeypatch.setattr(main, "engine", failing_engine)
    monkeypatch.setattr(main.watchdog, "record_error", record_error)

    before = datetime.now(timezone.utc) - timedelta(hours=1)
    original_ts = watchdog.last_decision_ts
    watchdog.last_decision_ts = before

    asyncio.run(main.decision_cycle())

    try:
        assert events["error"] is True
        assert watchdog.last_decision_ts > before
    finally:
        watchdog.last_decision_ts = original_ts


def test_resolve_instruments_from_set():
    config = {"instruments": {"eur_usd", "aud_usd"}}
    engine = DecisionEngine(config)
    assert engine.instruments == ["EUR_USD", "AUD_USD"]


def test_resolve_instruments_with_whitespace_and_duplicates():
    config = {"instruments": [" eur_usd ", "", "GBP_USD", "eur_usd"]}
    engine = DecisionEngine(config)
    assert engine.instruments == ["EUR_USD", "GBP_USD"]


def test_missing_instruments_defaults_when_merge_enabled():
    config = {"merge_default_instruments": True}
    engine = DecisionEngine(config)
    assert engine.instruments == DEFAULT_INSTRUMENTS


def test_empty_instruments_defaults_when_merge_enabled():
    config = {"instruments": [], "merge_default_instruments": True}
    engine = DecisionEngine(config)
    assert engine.instruments == DEFAULT_INSTRUMENTS


def test_empty_instruments_without_merge_returns_empty():
    config = {"instruments": [], "merge_default_instruments": False}
    engine = DecisionEngine(config)
    assert engine.instruments == []<|MERGE_RESOLUTION|>--- conflicted
+++ resolved
@@ -119,95 +119,6 @@
     assert len(fetch_logs) == len(instruments)
     assert all("OK (2 bars)" in line for line in fetch_logs)
     assert "400 Bad Request" not in captured.out
-<<<<<<< HEAD
-    assert "✅ Multi-Pair Candle Fetch Verified" in captured.out
-
-
-def test_parses_comma_separated_instrument_config(capfd, sample_config):
-    config = {
-        **sample_config,
-        "instruments": "EUR_USD, AUD_USD\nGBP_USD\tUSD_JPY",
-    }
-
-    requested: List[str] = []
-
-    def fetcher(instrument: str, **kwargs):
-        requested.append(instrument)
-        return [
-            {"o": 1.0, "h": 1.0, "l": 1.0, "c": 1.0},
-            {"o": 1.0, "h": 1.0, "l": 1.0, "c": 1.0},
-        ]
-
-    engine = DecisionEngine(config, candle_fetcher=fetcher, now_fn=lambda: datetime.now(timezone.utc))
-    engine.evaluate_all()
-
-    assert requested == ["EUR_USD", "AUD_USD", "GBP_USD", "USD_JPY"]
-    captured = capfd.readouterr()
-    fetch_logs = [line for line in captured.out.splitlines() if line.startswith("[SCAN]")]
-    assert len(fetch_logs) == 4
-    assert all("," not in line.split()[1] for line in fetch_logs)
-
-
-def test_does_not_print_verified_if_fetch_fails(capfd, sample_config):
-    instruments = sample_config["instruments"]
-    failures = {"AUD_USD"}
-    request = httpx.Request("GET", "https://example.com")
-    response = httpx.Response(400, request=request)
-
-    def fetcher(instrument: str, **kwargs):
-        if instrument in failures:
-            raise httpx.HTTPStatusError("bad", request=request, response=response)
-        return [
-            {"o": 1.0, "h": 1.0, "l": 1.0, "c": 1.0},
-            {"o": 1.0, "h": 1.0, "l": 1.0, "c": 1.0},
-        ]
-
-    engine = DecisionEngine(sample_config, candle_fetcher=fetcher, now_fn=lambda: datetime.now(timezone.utc))
-    evaluations = engine.evaluate_all()
-
-    assert len(evaluations) == len(instruments)
-
-    captured = capfd.readouterr()
-    out_lines = captured.out.splitlines()
-    warn_lines = [line for line in out_lines if line.startswith("[WARN]")]
-    assert warn_lines
-    assert any("AUD_USD" in line for line in warn_lines)
-    assert any("fetch failed" in line for line in warn_lines)
-    assert "✅ Multi-Pair Candle Fetch Verified" not in captured.out
-
-
-def test_fetch_retries_until_success(capfd, sample_config):
-    request = httpx.Request("GET", "https://example.com")
-    response = httpx.Response(400, request=request)
-    attempts: Dict[str, int] = {}
-
-    def fetcher(instrument: str, **kwargs):
-        count = attempts.get(instrument, 0) + 1
-        attempts[instrument] = count
-        if instrument == "EUR_USD" and count == 1:
-            raise httpx.HTTPStatusError("bad", request=request, response=response)
-        return [
-            {"o": 1.0, "h": 1.0, "l": 1.0, "c": 1.0},
-            {"o": 1.1, "h": 1.1, "l": 1.1, "c": 1.1},
-        ]
-
-    config = {**sample_config, "fetch_retry_attempts": 2}
-    engine = DecisionEngine(config, candle_fetcher=fetcher, now_fn=lambda: datetime.now(timezone.utc))
-    evaluations = engine.evaluate_all()
-
-    assert len(evaluations) == len(sample_config["instruments"])
-    assert attempts["EUR_USD"] == 2
-
-    captured = capfd.readouterr()
-    out_lines = captured.out.splitlines()
-    warn_lines = [line for line in out_lines if line.startswith("[WARN]")]
-    retry_lines = [line for line in warn_lines if "retrying" in line]
-    assert retry_lines
-    assert any("attempt 1/2" in line for line in retry_lines)
-    assert all("fetch failed" in line for line in retry_lines)
-    assert "✅ Multi-Pair Candle Fetch Verified" in captured.out
-=======
->>>>>>> 9404f354
 
 
 def test_decision_cycle_updates_watchdog_on_success(monkeypatch):
